name: Push to GitHub Packages

on:
  push:
    branches:
      - '**'
    paths:
      - 'dockerfiles/**.Dockerfile'
  workflow_dispatch:

jobs:
  publish:
    runs-on: ubuntu-latest
    strategy:
      matrix:
        language: [python, jvm]
    steps:
      - name: Check out main branch
        uses: actions/checkout@v4
      - name: Login to GitHub Container Registry
        uses: docker/login-action@v3
        with:
          registry: ghcr.io
          username: ${{ github.actor }}
          password: ${{ secrets.GITHUB_TOKEN }}
      - name: Set up QEMU
        uses: docker/setup-qemu-action@v3
      - name: Set up Docker Buildx
        uses: docker/setup-buildx-action@v3
      - name: Build and Push
        uses: docker/build-push-action@v6
        with:
          context: .
          file: dockerfiles/${{ matrix.language }}.Dockerfile
          platforms: linux/amd64,linux/arm64
          push: true
<<<<<<< HEAD
          tags: ghcr.io/jetbrains-research/envbench-${{ matrix.language }}:${{ github.ref_name == 'main' && 'latest' || github.ref_name }}
=======
          tags: ghcr.io/jetbrains-research/envbench-${{ matrix.language }}:latest
          cache-from: type=gha
          cache-to: type=gha,mode=max
>>>>>>> f5b55335
<|MERGE_RESOLUTION|>--- conflicted
+++ resolved
@@ -34,10 +34,6 @@
           file: dockerfiles/${{ matrix.language }}.Dockerfile
           platforms: linux/amd64,linux/arm64
           push: true
-<<<<<<< HEAD
           tags: ghcr.io/jetbrains-research/envbench-${{ matrix.language }}:${{ github.ref_name == 'main' && 'latest' || github.ref_name }}
-=======
-          tags: ghcr.io/jetbrains-research/envbench-${{ matrix.language }}:latest
           cache-from: type=gha
-          cache-to: type=gha,mode=max
->>>>>>> f5b55335
+          cache-to: type=gha,mode=max